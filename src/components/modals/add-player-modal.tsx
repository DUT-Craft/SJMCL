--- conflicted
+++ resolved
@@ -188,13 +188,8 @@
               />
             </FormControl>
 
-<<<<<<< HEAD
-            {playerType === "offline" ? (
+            {playerType === "offline" && (
               <FormControl isRequired isInvalid={!isOfflinePlayernameValid}>
-=======
-            {playerType === "offline" && (
-              <FormControl isRequired>
->>>>>>> b20b578d
                 <FormLabel>{t("AddPlayerModal.label.playerName")}</FormLabel>
                 <Input
                   placeholder={t("AddPlayerModal.placeholder.playerName")}
