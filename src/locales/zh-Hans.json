{
  "AboutSettingsPage": {
    "about": {
      "title": "关于",
      "settings": {
        "version": {
          "title": "版本"
        },
        "contributors": {
          "title": "开发者名单"
        },
        "reportIssue": {
          "title": "报告问题或请求功能"
        },
        "aboutSJMC": {
          "title": "关于上海交通大学 Minecraft 社（SJMC）"
        }
      }
    },
    "ack": {
      "title": "致谢",
      "settings": {
        "bmclapi": {
          "title": "BMCLAPI",
          "description": "感谢 @bangbang93 提供的高速下载源"
        },
        "hmcl": {
          "title": "Hello Minecraft! Launcher",
          "description": "部分设计与代码实现参考此开源项目"
        },
        "littleskin": {
          "title": "LittleSkin",
          "description": "感谢 LittleSkin 和 @tnqzh123 对登录流程设计的帮助"
        },
        "sinter": {
          "title": "Sinter",
          "description": "在 Windows 和 Linux 平台作为启动器界面字体，遵循 SIL 协议使用"
        },
        "skinview3d": {
          "title": "bs-community / skinview3d",
          "description": "皮肤预览组件基于此开源项目实现，遵循 MIT 协议使用"
        }
      }
    },
    "legalInfo": {
      "title": "法律信息",
      "settings": {
        "copyright": {
          "title": "版权",
          "description": "版权所有 © 2024-2025 SJMCL 开发团队."
        },
        "userAgreement": {
          "title": "用户协议",
          "url": "https://mc.sjtu.cn/sjmcl/zh/docs/tos"
        },
        "openSourceLicense": {
          "title": "开源协议",
          "description": "本项目遵循 GNU General Public License v3.0 协议（包含附加条款）"
        }
      }
    }
  },
  "AccountsPage": {
    "button": {
      "addPlayer": "添加角色",
      "add3rdPartyServer": "添加认证服务器",
      "sourceHomepage": "访问主页",
      "deleteServer": "删除此服务器"
    },
    "playerTypeList": {
      "all": "全部来源"
    },
    "viewTypeList": {
      "grid": "网格视图",
      "list": "列表视图"
    }
  },
  "AddAndImportInstancePage": {
    "addAndImportOptions": {
      "new": {
        "title": "安装新实例",
        "description": "选择并安装游戏版本、加载器与模组"
      },
      "modpack": {
        "title": "导入整合包",
        "description": "从本地文件或互联网导入整合包（CurseForge, Modrinth 或 HMCL 格式）"
      },
      "manageDirs": {
        "title": "管理游戏目录",
        "description": "管理本地游戏存储目录，以添加已安装实例"
      }
    },
    "modpackOperations": {
      "fromdisk": "从本地文件导入",
      "download": "下载整合包"
    },
    "moreOptions": {
      "title": "更多",
      "server": {
        "title": "下载服务端",
        "description": "下载各版本原版游戏服务端文件"
      }
    }
  },
  "AddAuthServerModal": {
    "header": {
      "title": "添加认证服务器"
    },
    "placeholder": {
      "inputServerUrl": "请输入服务器地址"
    },
    "page1": {
      "serverUrl": "服务器地址",
      "serverUrlRequired": "必填字段"
    },
    "page2": {
      "name": "名称",
      "serverUrl": "服务器地址"
    }
  },
  "AddDiscoverSourceModal": {
    "modal": {
      "header": "添加数据源"
    },
    "label": {
      "endpointUrl": "源地址"
    },
    "placeholder": {
      "endpointUrl": "源地址"
    }
  },
  "AddPlayerModal": {
    "modal": {
      "header": "添加角色"
    },
    "label": {
      "playerType": "角色类型"
    },
    "offline": {
      "playerName": {
        "label": "角色名称",
        "placeholder": "请输入角色名称",
        "errorMessage": "只能包含英文字母、数字和下划线，不超过16个字符。"
      },
      "advancedOptions": {
        "title": "高级选项",
        "uuid": {
          "label": "UUID",
          "placeholder": "（由 SJMCL 自动生成）",
          "errorMessage": "UUID 格式不正确"
        }
      }
    },
    "3rdparty": {
      "authServer": {
        "label": "认证源",
        "selectSource": "请选择认证源",
        "noSource": "未添加可用认证源服务器",
        "addSource": "添加认证源"
      },
      "email": {
        "label": "邮箱",
        "placeholder": "请输入邮箱"
      },
      "emailOrPlayerName": {
        "label": "邮箱或角色名称",
        "placeholder": "请输入邮箱或角色名称"
      },
      "password": {
        "label": "密码",
        "placeholder": "请输入密码"
      }
    },
    "oauthCommon": {
      "description": {
        "start": {
          "3rdparty": "此认证源支持 Yggdrasil Connect 规范提案",
          "microsoft": "SJMCL 支持微软 OAuth 2.0 设备权限授予流"
        },
        "next": "请点击继续登录按钮跳转登录页面，输入以上代码（已自动复制）"
      },
      "button": {
        "start": {
          "3rdparty": "开始 OAuth 登录",
          "microsoft": "开始微软登录"
        },
        "next": "继续登录"
      }
    },
    "button": {
      "buyMinecraft": "购买 Minecraft",
      "useOAuthLogin": "OAuth 登录",
      "usePasswordLogin": "账号密码登录"
    }
  },
  "AllInstancesPage": {
    "button": {
      "addAndImport": "添加与导入",
      "globalSettings": "全局游戏设置",
      "launch": "启动游戏"
    },
    "viewTypeList": {
      "grid": "网格视图",
      "list": "列表视图"
    },
    "title": "全部实例"
  },
  "AppearanceSettingsPage": {
    "theme": {
      "title": "主题",
      "settings": {
        "primaryColor": {
          "title": "启动器强调色"
        },
        "colorMode": {
          "title": "颜色模式",
          "type": {
            "system": "跟随系统",
            "light": "浅色",
            "dark": "深色"
          }
        },
        "useLiquidGlassDesign": {
          "title": "液态玻璃效果",
          "description": "启用后，部分界面将使用「液态玻璃」效果，这可能会影响性能"
        },
        "headNavStyle": {
          "title": "顶部导航栏样式",
          "type": {
            "standard": "标准",
            "simplified": "简约"
          }
        }
      }
    },
    "font": {
      "title": "字体",
      "settings": {
        "fontFamily": {
          "title": "界面字体",
          "default": "默认"
        },
        "fontSize": {
          "title": "字体大小",
          "small": "小",
          "large": "大"
        }
      }
    },
    "background": {
      "title": "背景",
      "settings": {
        "preset": {
          "title": "预设图像"
        },
        "custom": {
          "title": "自定义图像",
          "add": "添加"
        },
        "randomCustom": {
          "title": "随机自定义"
        }
      },
      "presetBgList": {
        "Jokull": {
          "name": "银淞雪镇"
        },
        "SJTU-eastgate": {
          "name": "SJTU 紫气东来门"
        },
        "GNLXC": {
          "name": "GNWork 理想城"
        }
      }
    },
    "accessibility": {
      "title": "辅助显示",
      "settings": {
        "invertColors": {
          "title": "反转颜色"
        },
        "enhanceContrast": {
          "title": "增强对比度"
        }
      }
    }
  },
  "CheckModUpdateModal": {
    "header": {
      "title": "检查模组更新"
    },
    "button": {
      "update": "更新",
      "cancel": "取消"
    },
    "label": {
      "noUpdate": "没有需要更新的模组",
      "loading": "正在检查更新... {{x}}/{{y}}"
    },
    "updateList": {
      "mod": "模组",
      "currentVersion": "当前版本",
      "latestVersion": "最新版本",
      "source": "来源"
    },
    "error": {
      "renameOldMod": "重命名旧文件失败"
    }
  },
  "ClearDownloadCacheAlertDialog": {
    "dialog": {
      "title": "清除下载缓存",
      "content": "确定要清除下载缓存吗？此操作无法撤销。"
    }
  },
  "ComingSoonSign": {
    "text": "该页面暂未开放，敬请期待"
  },
  "ContributorsPage": {
    "all": "全部开发者名单",
    "core": "主要开发者",
    "contribution": {
      "fullStackDev": "全栈开发",
      "frontendDev": "前端开发",
      "backendDev": "后端开发",
      "externalAPI": "外部服务",
      "doc": "文档",
      "cicd": "CI / CD",
      "design": "视觉设计",
      "mascot": "吉祥物"
    }
  },
  "CopyOrMoveModal": {
    "modal": {
      "header": "复制或移动资源"
    },
    "operation": {
      "copy": "复制",
      "move": "移动"
    },
    "tag": {
      "source": "源"
    },
    "body": "到",
    "resourceType": {
      "Root": "",
      "ResourcePacks": "资源包",
      "Saves": "地图",
      "Schematics": "原理图",
      "ShaderPacks": "光影"
    },
    "error": {
      "lackOfArguments": "缺少必要参数，请开发者检查代码"
    }
  },
  "CreateInstanceModal": {
    "header": {
      "title": "创建新实例"
    },
    "stepper": {
      "game": "选择游戏版本",
      "loader": "选择加载器",
      "skipped": "不安装",
      "info": "基本设置"
    }
  },
  "CreateRenamedInstShortcutAlertDialog": {
    "content": "您最近更改了此实例的名称，请刷新实例列表或重启启动器后，再次尝试添加启动快捷方式。"
  },
  "DeleteInstanceAlertDialog": {
    "dialog": {
      "title": "删除游戏实例",
      "content": "确定要删除游戏实例 “{{instanceName}}” 吗？它将会永久消失！（真的很久！）",
      "warning": {
        "withVerIso": "请注意，由于此实例已启用版本隔离，删除该实例将导致存档等数据一同被删除。如需保留相关数据，请先迁移。",
        "woVerIso": "请注意，如果该实例此前启用过版本隔离，未迁移的存档等数据将一同被删除。"
      }
    }
  },
  "DeletePlayerAlertDialog": {
    "dialog": {
      "title": "删除角色",
      "content": "确定要删除角色 “{{name}}” 吗？这一操作不可逆！"
    }
  },
  "DeleteAuthServerAlertDialog": {
    "dialog": {
      "title": "删除认证服务器",
      "content": "确定要删除认证服务器 “{{name}}” 吗？它将不再出现在你的服务器列表中。"
    }
  },
  "DevToolbar": {
    "tooltip": "开发工具栏"
  },
  "DiscoverPage": {
    "title": "发现",
    "noMore": "无更多内容",
    "button": {
      "sources": "管理数据源"
    }
  },
  "DiscoverSourcesPage": {
    "button": {
      "addSource": "添加数据源",
      "deleteSource": "删除数据源"
    },
    "tag": {
      "online": "在线"
    }
  },
  "DownloadJavaModal": {
    "header": {
      "title": "下载 Java"
    },
    "selector": {
      "vendor": "发行方",
      "version": "版本",
      "type": "类型"
    },
    "warning": "从 Oracle 源下载可能需要登录"
  },
  "DownloadModpackModal": {
    "header": {
      "title": "下载整合包"
    }
  },
  "DownloadResourceModal": {
    "header": {
      "title": "下载资源"
    },
    "resourceTypeList": {
      "world": "世界",
      "mod": "模组",
      "resourcepack": "资源包",
      "shader": "光影",
      "datapack": "数据包"
    }
  },
  "DownloadSettingPage": {
    "source": {
      "title": "源",
      "settings": {
        "strategy": {
          "title": "下载源选择策略",
          "auto": "自动选择",
          "official": "官方源优先",
          "mirror": "镜像源优先"
        }
      }
    },
    "download": {
      "title": "下载",
      "settings": {
        "autoConcurrent": {
          "title": "自动选择并发数"
        },
        "concurrentCount": {
          "title": "并发数"
        },
        "enableSpeedLimit": {
          "title": "限制下载速度"
        },
        "speedLimitValue": {
          "title": "限速设置"
        }
      }
    },
    "cache": {
      "title": "缓存",
      "settings": {
        "directory": {
          "title": "下载缓存目录",
          "select": "修改",
          "open": "打开"
        },
        "clear": {
          "title": "清除下载缓存",
          "description": "清除下载缓存目录中的所有文件，此操作不会清除已下载的资源文件。",
          "button": "清除缓存"
        }
      }
    },
    "proxy": {
      "title": "代理",
      "settings": {
        "enabled": {
          "title": "启用代理"
        },
        "type": {
          "title": "代理类型"
        },
        "host": {
          "title": "服务器"
        },
        "port": {
          "title": "端口"
        }
      }
    }
  },
  "DownloadSpecificResourceModal": {
    "title": "资源下载 - {{name}} ({{source}})",
    "label": {
      "all": "全部",
      "recommendedVersion": "推荐版本",
      "currentModLoader": "当前加载器"
    },
    "releaseType": {
      "alpha": "内测版",
      "beta": "公测版",
      "release": "正式版"
    }
  },
  "DownloadTasksPage": {
    "title": "下载任务",
    "button": {
      "settings": "下载设置",
      "pause": "暂停",
      "begin": "开始",
      "retry": "重试",
      "deleteRecord": "删除此记录"
    },
    "label": {
      "paused": "已暂停",
      "completed": "已完成",
      "error": "错误",
      "cancelled": "已取消"
    },
    "task": {
      "game-client": "游戏客户端 {{param}}",
      "game-server": "游戏服务端 {{param}}",
      "game-resource": "资源包",
      "patch-files": "修补游戏文件 {{param}}",
<<<<<<< HEAD
      "mod-update": "更新模组",
      "retry": "重试任务"
=======
      "retry": "重试任务",
      "fabric-loader": "Fabric 加载器 {{param}}",
      "neoforge-installer": "NeoForge 安装器 {{param}}",
      "neoforge-libraries": "NeoForge 运行库",
      "forge-installer": "Forge 安装器 {{param}}",
      "forge-libraries": "Forge 运行库"
>>>>>>> e9f6eb83
    }
  },
  "Editable": {
    "edit": "编辑",
    "save": "保存",
    "cancel": "取消"
  },
  "EditGameDirectoryModal": {
    "header": {
      "title": {
        "add": "添加游戏目录",
        "edit": "编辑游戏目录"
      }
    },
    "label": {
      "dirName": "名称",
      "dirPath": "游戏目录路径"
    },
    "placeholder": {
      "dirName": "请输入名称",
      "dirPath": "请选择游戏目录"
    },
    "button": {
      "browse": "浏览"
    },
    "dialog": {
      "browse": {
        "title": "选择目录"
      },
      "addSubDir": {
        "title": "添加子目录",
        "body": "发现包含实例的 minecraft 子目录，是否添加子目录？",
        "addOriginDir": "添加原始目录",
        "addSubDir": "添加子目录"
      }
    },
    "toast": {
      "error": {
        "title": "添加游戏目录失败"
      }
    },
    "errorMessage": {
      "dirName": {
        "empty": "目录名称不能为空",
        "tooLong": "目录名称不能超过 20 个字符",
        "exist": "目录名称已存在",
        "hasInvalidChar": "目录名称包含特殊字符或使用系统保留字"
      },
      "dirPath": {
        "exist": "目录路径已存在",
        "invalid": "目录路径不合法"
      }
    }
  },
  "Empty": {
    "noData": "无数据"
  },
  "Enums": {
    "chakraColors": {
      "gray": "灰色",
      "red": "红色",
      "orange": "橙色",
      "yellow": "黄色",
      "green": "绿色",
      "teal": "蓝绿色",
      "blue": "蓝色",
      "cyan": "青色",
      "purple": "紫色",
      "pink": "粉色"
    },
    "ctrlKey": {
      "linux": "Ctrl",
      "macos": "Control(⌃)",
      "windows": "Ctrl"
    },
    "metaKey": {
      "linux": "Meta",
      "macos": "Command(⌘)",
      "windows": "Win"
    },
    "playerTypes": {
      "microsoft": "微软账户",
      "offline": "离线模式",
      "3rdparty": "第三方认证",
      "3rdpartyShort": "第三方认证"
    },
    "systemFileManager": {
      "linux": "文件管理器",
      "macos": "访达",
      "windows": "文件资源管理器"
    }
  },
  "GameAdvancedSettingsPage": {
    "title": "高级游戏设置",
    "topWarning": "高级游戏设置仅提供给专业玩家使用。修改以下选项可能导致游戏无法启动。除非您充分了解其中的意义，否则请不要修改这些选项！",
    "customCommands": {
      "title": "自定义命令",
      "settings": {
        "minecraftArgument": {
          "title": "游戏参数",
          "placeholder": "默认"
        },
        "precallCommand": {
          "title": "游戏启动前执行命令",
          "placeholder": "将在游戏启动前调用"
        },
        "wrapperLauncher": {
          "title": "包装命令",
          "placeholder": "如填写\"optirun\"后，启动命令将从\"java ...\"变为\"optirun java ...\""
        },
        "postExitCommand": {
          "title": "游戏结束后执行命令",
          "placeholder": "将在游戏结束后调用"
        }
      }
    },
    "jvm": {
      "title": "Java 虚拟机设置",
      "settings": {
        "args": {
          "title": "JVM 虚拟机参数"
        },
        "javaPermanentGenerationSpace": {
          "title": "内存永久保存区域",
          "placeholder": "单位 MB"
        },
        "environmentVariable": {
          "title": "环境变量"
        }
      }
    },
    "workaround": {
      "title": "调试选项",
      "settings": {
        "noJvmArgs": "不添加默认的 JVM 参数",
        "gameFileValidatePolicy": {
          "title": "游戏文件完整性检查策略",
          "disable": "不检查",
          "normal": "普通检查",
          "full": "增强检查"
        },
        "dontCheckJvmValidity": {
          "title": "不检查 JVM 与游戏的兼容性"
        },
        "dontPatchNatives": {
          "title": "不尝试自动替换本地库"
        },
        "useNativeGlfw": {
          "title": "使用系统 GLFW（仅 Linux）"
        },
        "useNativeOpenal": {
          "title": "使用系统 OpenAL（仅 Linux）"
        }
      }
    }
  },
  "GameErrorPage": {
    "title": "游戏非正常退出，请查看日志，或寻求他人帮助",
    "basicInfo": {
      "arch": "架构",
      "launcherVersion": "启动器版本",
      "os": "操作系统"
    },
    "gameInfo": {
      "gameVersion": "游戏版本"
    },
    "javaInfo": {
      "javaVersion": "Java 版本"
    },
    "crashDetails": {
      "title": "崩溃信息",
      "OPENJ9": "当前游戏无法在 OpenJ9 JVM 上运行，请使用 HotSpot JVM。",
      "NEED_JDK11": "当前游戏使用了 JDK 11 特性，无法在当前虚拟机平台上运行，请选择 JDK 11 启动。",
      "TOO_OLD_JAVA": "当前游戏由于过旧的 Java 版本而无法运行，建议使用最新的 Java 版本。",
      "JVM_32BIT": "游戏内存分配过大，超过了 32 位 JVM 的限制。如果你的电脑是 64 位系统，请下载安装并更换 64 位 Java。",
      "GL_OPERATION_FAILURE": "当前游戏由于你使用的某些模组/光影包/资源包/纹理包有问题，导致无法继续运行。请先尝试禁用你所使用的模组/光影包/资源包/纹理包再试。",
      "OPENGL_NOT_SUPPORTED": "当前游戏由于你的显卡驱动不支持 OpenGL ，无法继续运行。请检查你的显卡驱动程序或尝试使用其他渲染器。",
      "GRAPHICS_DRIVER": "当前游戏由于显卡驱动问题而崩溃，请更新显卡驱动程序。",
      "MACOS_FAILED_TO_FIND_SERVICE_PORT_FOR_DISPLAY": "当前游戏由于 Apple Silicon 平台下初始化 OpenGL 窗口失败，无法继续运行。",
      "OUT_OF_MEMORY": "当前游戏由于内存不足而崩溃，请尝试降低游戏内存分配或关闭其他程序。",
      "MEMORY_EXCEEDED": "当前游戏由于内存分配超过限制而崩溃，请尝试降低游戏内存分配或关闭其他程序。",
      "RESOLUTION_TOO_HIGH": "当前游戏由于分辨率过高而无法运行，请分辨率更低的资源包/纹理包再试。",
      "JDK_9": "当前游戏使用了 JDK 9 特性，无法在当前虚拟机平台上运行，请选择 JDK 9 启动。",
      "MAC_JDK_8U261": "当前游戏由于你所使用的 Forge/OptiFine 与 Java 冲突而崩溃。请尝试更新 Forge/OptiFine ，或使用 Java 8u251 及更早版本启动。",
      "FILE_CHANGED": "当前游戏由于文件校验失败而无法运行，请检查文件完整性。",
      "NO_SUCH_METHOD_ERROR": "当前游戏由于代码不完整，无法继续运行。你的游戏可能缺失了某个模组，或者某些模组文件不完整，或者模组与游戏的版本不匹配。你可能需要重新安装游戏和模组，或寻求他人帮助。",
      "NO_CLASS_DEF_FOUND_ERROR": "当前游戏由于代码不完整，无法继续运行。你的游戏可能缺失了某个模组，或者某些模组文件不完整，或者模组与游戏的版本不匹配。你可能需要重新安装游戏和模组，或寻求他人帮助。",
      "ILLEGAL_ACCESS_ERROR": "当前游戏由于某些模组的问题，无法继续运行，如果你认识 {{param1}}，你可以更新或删除对应模组再试。",
      "DUPLICATED_MOD": "当前游戏由于模组 {{param1}} 重复安装，无法继续运行。请删除多余的模组再试。",
      "MOD_RESOLUTION": "当前游戏由于模组依赖问题，无法继续运行。Fabric 提供了如下信息：{{param1}}",
      "FORGEMOD_RESOLUTION": "当前游戏由于模组依赖问题，无法继续运行。Forge/NeoForge 提供了如下信息：{{param1}}",
      "FORGE_FOUND_DUPLICATE_MODS": "当前游戏由于模组重复安装，无法继续运行，Forge/NeoForge 提供了如下信息：{{param1}}",
      "MOD_RESOLUTION_CONFLICT": "当前游戏由于模组 {{param1}} 与 {{param2}} 冲突，无法继续运行。",
      "MOD_RESOLUTION_MISSING": "当前游戏由于模组 {{param1}} 缺少前置模组 {{param2}}，无法继续运行。",
      "MOD_RESOLUTION_MISSING_MINECRAFT": "当前游戏中模组 {{param1}} 需要 Minecraft {{param2}} 才能运行。",
      "MOD_RESOLUTION_COLLECTION": "当前游戏由于模组 {{param1}} 缺少前置模组 {{param2}}，无法继续运行。",
      "FILE_ALREADY_EXISTS": "当前游戏由于 {{param}} 已经存在，无法继续运行。如果你认为这个文件可以删除，你可以在备份这个文件后尝试删除它，并重新启动游戏。",
      "LOADING_CRASHED_FORGE": "当前游戏由于模组 {{param1}} ({{param2}}) 错误，无法继续运行。你可以尝试删除或更新该模组以解决问题。",
      "BOOTSTRAP_FAILED": "当前游戏由于模组 {{param1}} 出现问题，无法继续运行。你可以尝试删除或更新该模组以解决问题。",
      "LOADING_CRASHED_FABRIC": "当前游戏由于模组 {{param1}} 错误，无法继续运行。你可以尝试删除或更新该模组以解决问题。",
      "FABRIC_VERSION_0_12": "Fabric Loader 0.12 及更高版本与当前已经安装的模组可能不兼容，你需要将 Fabric Loader 降级至 0.11.7。",
      "MODLAUNCHER_8": "当前游戏由于你所使用的 Forge 版本与当前使用的 Java 冲突而崩溃，请尝试更新 Forge 到 36.2.26 或更高版本或换用版本低于 1.8.0.320 的 Java。",
      "DEBUG_CRASH": "当前游戏由于手动触发崩溃，无法继续运行。",
      "CONFIG": "当前游戏由于无法解析模组 {{param1}} 的配置文件 {{param2}}，无法继续运行。",
      "FABRIC_WARNINGS": "Fabric 提供了一些警告信息：{{param1}}",
      "ENTITY": "当前游戏由于某个实体（类型为 {{param1}}，位于 {{param2}}）不能正常工作，无法继续运行。你可以尝试通过 MCEdit 工具删除该实体，或者直接删除相应的模组。",
      "BLOCK": "当前游戏由于某个方块（类型为 {{param1}}，位于 {{param2}}）不能正常工作，无法继续运行。你可以尝试通过 MCEdit 工具删除该方块，或者直接删除相应的模组。",
      "UNSATISFIED_LINK_ERROR": "当前游戏由于缺少本地库，无法继续运行。这些缺失文件包括：{{param1}}",
      "OPTIFINE_IS_NOT_COMPATIBLE_WITH_FORGE": "当前游戏由于 OptiFine 与 Forge 不兼容，无法继续运行。请尝试使用 OptiFine 的最新版本或不使用 OptiFine。",
      "MOD_FILES_ARE_DECOMPRESSED": "当前游戏由于模组文件已被解压缩，无法继续运行。请直接把整个模组文件放进模组文件夹中即可。",
      "OPTIFINE_CAUSES_THE_WORLD_TO_FAIL_TO_LOAD": "当前游戏可能由于 OptiFine 而无法继续运行。该问题只在特定 OptiFine 版本中出现。",
      "TOO_MANY_MODS_LEAD_TO_EXCEEDING_THE_ID_LIMIT": "当前游戏由于你所安装的模组过多，超出了游戏的 ID 限制，无法继续运行。请尝试安装 JEID 等修复模组，或删除部分大型模组。",
      "MODMIXIN_FAILURE": "当前游戏由于某些模组注入失败，无法继续运行。请检查模组兼容性或尝试更换模组。",
      "MIXIN_APPLY_MOD_FAILED": "当前游戏由于 Mixin 无法应用于模组 {{param1}}，无法继续运行。你可以尝试删除或更新该模组以解决问题。",
      "FORGE_ERROR": "Forge/NeoForge 提供了错误信息：{{param1}}",
      "MOD_RESOLUTION0": "当前游戏由于一些模组出现问题，无法继续运行。你可以查看日志寻找出错模组。",
      "FORGE_REPEAT_INSTALLATION": "当前游戏由于 Forge 重复安装，无法继续运行。",
      "OPTIFINE_REPEAT_INSTALLATION": "当前游戏由于 OptiFine 重复安装，无法继续运行。",
      "JAVA_VERSION_IS_TOO_HIGH": "当前游戏由于 Java 版本过高，无法继续运行。请使用 Java 8 或更低版本。",
      "INSTALL_MIXINBOOTSTRAP": "当前游戏由于 MixinBootstrap 未安装，无法继续运行。请安装 MixinBootstrap 并重试。",
      "MOD_NAME": "当前游戏由于模组文件名称问题，无法继续运行。模组文件名称应只使用半角的大小写字母 (Aa~Zz)、数字 (0~9)、横线 (-)、下划线 (_)和点 (.)。请到模组文件夹中将所有不合规的模组文件名修改为上述合规字符。",
      "INCOMPLETE_FORGE_INSTALLATION": "当前游戏由于 Forge 安装不完整，无法继续运行。请尝试重新安装 Forge。",
      "NIGHT_CONFIG_FIXES": "当前游戏由于 Night Config 库的一些问题，无法继续运行。安装 Night Config Fixes 模组或许能帮助你解决这个问题。",
      "SHADERS_MOD": "当前游戏由于同时安装了 OptiFine 和 Shaders 模组，无法继续运行。请尝试删除 Shaders 模组。",
      "RTSS_FOREST_SODIUM": "当前游戏由于 RTSS 与 Sodium 不兼容，无法继续运行。",
      "UNKNOWN": "暂时无法分析该错误，请查看游戏日志或导出错误崩溃报告。"
    },
    "button": {
      "exportGameInfo": "导出游戏崩溃报告",
      "gameLogs": "游戏日志",
      "help": "帮助"
    },
    "bottomAlert": "如需寻求他人帮助，请导出并发送崩溃报告，而非这个窗口的截图"
  },
  "GameLogPage": {
    "placeholder": "输入关键词筛选",
    "exportLogs": "导出日志",
    "clearLogs": "清除所有日志",
    "scrollToBottom": "滚动到底部"
  },
  "GameVersionSelector": {
    "old_beta": "远古版",
    "release": "正式版",
    "snapshot": "测试版",
    "april_fools": "愚人节版",
    "searchPlaceholder": "搜索版本",
    "wikiKey": {
      "release": "Java版",
      "snapshot": "",
      "old_beta": "Java版Beta_",
      "april_fools": ""
    }
  },
  "General": {
    "add": "添加",
    "alert": {
      "noFullLogin": {
        "title": "当前功能暂不可用",
        "description": "请先登录微软账户后使用此功能。"
      }
    },
    "cancel": "取消",
    "close": "关闭",
    "confirm": "确定",
    "copy": {
      "text": "复制",
      "toast": {
        "success": "已成功复制到剪贴板",
        "error": "写入剪贴板失败"
      }
    },
    "copyOrMove": {
      "linux": "复制或移动",
      "macos": "拷贝或移动",
      "windows": "复制或移动"
    },
    "delete": "删除",
    "dialog": {
      "filterName": {
        "image": "图片文件"
      }
    },
    "disable": "禁用",
    "dontShowAgain": "不再显示",
    "download": "下载",
    "edit": "编辑",
    "enable": "启用",
    "finish": "完成",
    "next": "下一步",
    "notice": "提示",
    "open": "打开",
    "openFolder": "打开文件夹",
    "previous": "上一步",
    "refresh": "刷新",
    "revealFile": "在{{opener}}中显示",
    "search": "搜索",
    "version": {
      "dev": "开发版本",
      "nightly": "夜间构建版本",
      "beta": "测试版本"
    },
    "viewOnWiki": "在 Minecraft Wiki 中查看"
  },
  "GeneralSettingsPage": {
    "general": {
      "title": "通用设置",
      "settings": {
        "language": {
          "title": "语言（Language）",
          "communityAck": ""
        }
      }
    },
    "functions": {
      "title": "功能",
      "settings": {
        "discoverPage": {
          "title": "发现页",
          "openNotice": {
            "part-1": "顶部导航栏的 “搜索” 已替换为 “发现”，您可以通过键盘快捷键 ",
            "part-2": " 继续使用 “聚合搜索”。"
          }
        },
        "instancesNavType": {
          "title": "实例页导航栏模式",
          "description": "更改实例页左侧导航栏是否显示、分组方式",
          "instance": "按实例",
          "directory": "按目录",
          "hidden": "隐藏"
        },
        "launchPageQuickSwitch": {
          "title": "快捷切换实例与账户",
          "description": "启用后，点击启动页的切换按钮可直接选择账户或实例，而无需跳转页面"
        }
      }
    }
  },
  "GlobalGameSettingsPage": {
    "directories": {
      "title": "游戏目录",
      "settings": {
        "directories": {
          "special": {
            "CURRENT_DIR": "当前文件夹",
            "APP_DATA_SUBDIR": "SJMCL 数据文件夹",
            "OFFICIAL_DIR": "官方启动器文件夹"
          }
        }
      },
      "deleteDialog": {
        "title": "删除游戏目录",
        "content": "确定要删除游戏目录 {{dirName}} 吗？（SJMCL 将不会扫描此目录，但不会删除硬盘上的文件）"
      },
      "directoryNotExist": "该目录不存在，请删除并重新添加"
    },
    "gameJava": {
      "title": "游戏 Java",
      "settings": {
        "autoSelect": {
          "title": "自动选择合适 Java"
        },
        "execPath": {
          "title": "指定 Java 版本"
        }
      }
    },
    "gameWindow": {
      "title": "窗口",
      "settings": {
        "resolution": {
          "title": "游戏分辨率",
          "switch": "全屏"
        },
        "customTitle": {
          "title": "自定义窗口标题"
        },
        "customInfo": {
          "title": "自定义信息",
          "description": "将显示在游戏主界面左下角与 F3 调试页面左上角"
        }
      }
    },
    "performance": {
      "title": "性能",
      "settings": {
        "autoMemAllocation": {
          "title": "自动分配内存"
        },
        "maxMemAllocation": {
          "title": "最大内存分配"
        },
        "memoryUsage": {
          "title": "内存占用情况",
          "description": "已用内存{{usedMemory}}GB；游戏分配{{allocatedMemory}}GB；总内存{{totalMemory}}GB"
        },
        "processPriority": {
          "title": "进程优先级",
          "low": "低",
          "belowNormal": "较低",
          "normal": "中",
          "aboveNormal": "较高",
          "high": "高"
        }
      }
    },
    "versionIsolation": {
      "settings": {
        "title": "启用版本隔离"
      }
    },
    "moreOptions": {
      "title": "更多选项",
      "settings": {
        "launcherVisibility": {
          "title": "启动器可见性",
          "startHidden": "游戏启动后隐藏启动器",
          "runningHidden": "游戏运行时隐藏启动器",
          "always": "启动器始终可见"
        },
        "autoJoinGameServer": {
          "title": "自动加入服务器"
        },
        "serverUrl": {
          "title": "服务器地址"
        },
        "displayGameLog": {
          "title": "显示游戏日志"
        },
        "advancedOptions": {
          "title": "高级启动设置",
          "button": "编辑高级设置"
        }
      }
    }
  },
  "HeadNavBar": {
    "navList": {
      "launch": "启动",
      "instances": "实例",
      "accounts": "账户",
      "discover": "发现",
      "search": "搜索",
      "settings": "设置"
    }
  },
  "HelpSettingsPage": {
    "community": {
      "title": "高校玩家社区",
      "settings": {
        "MUA": {
          "title": "Minecraft 高校联盟（MUA）",
          "description": "和全国各高校的玩家一起游玩",
          "url": "https://www.mualliance.cn"
        },
        "SJMC": {
          "title": "上海交通大学 Minecraft 社（SJMC）",
          "url": "https://mc.sjtu.cn"
        }
      }
    },
    "minecraft": {
      "title": "Minecraft",
      "settings": {
        "mcWiki": {
          "title": "中文 Minecraft Wiki",
          "description": "最详细的 Minecraft 百科全书",
          "url": "https://zh.minecraft.wiki/"
        },
        "mcMod": {
          "title": "MCMod",
          "description": "Minecraft 模组中文百科"
        },
        "curseforge": {
          "title": "CurseForge",
          "description": "探索世界上最大的 Minecraft 模组存储库"
        }
      }
    },
    "top": {
      "settings": {
        "LauncherDocs": {
          "title": "SJMC Launcher 文档",
          "url": "https://mc.sjtu.cn/sjmcl/zh/docs"
        }
      }
    }
  },
  "InstanceBasicSettings": {
    "selectDirectory": "选择游戏目录"
  },
  "InstanceDetailsLayout": {
    "secMenu": {
      "createShortcut": "创建启动快捷方式",
      "exportModPack": "导出为整合包",
      "star": "星标此实例",
      "unstar": "取消星标"
    },
    "instanceTabList": {
      "overview": "概览",
      "worlds": "世界",
      "mods": "模组",
      "resourcepacks": "资源包",
      "schematics": "原理图",
      "shaderpacks": "光影",
      "screenshots": "截图",
      "settings": "设置"
    },
    "button": {
      "launch": "启动实例"
    }
  },
  "InstanceMenu": {
    "label": {
      "details": "实例详情",
      "delete": "删除实例"
    }
  },
  "InstanceModsPage": {
    "modLoaderList": {
      "title": "加载器"
    },
    "modList": {
      "title": "模组",
      "warning": "未发现模组加载器，模组可能无法正常工作",
      "menu": {
        "alert": "可能不兼容",
        "info": "查看信息",
        "update": "检查更新",
        "search": "搜索",
        "placeholder": "搜索模组..."
      }
    }
  },
  "InstanceResourcePacksPage": {
    "resourcePackList": {
      "title": "全局资源包"
    },
    "serverResPackList": {
      "title": "服务器资源包"
    }
  },
  "InstanceScreenshotsPage": {
    "button": {
      "details": "详情"
    }
  },
  "InstanceSettingsPage": {
    "name": "实例名称",
    "description": "实例描述",
    "icon": "实例图标",
    "applySettings": "启用特定游戏设置",
    "restoreSettings": "重置以下特定设置",
    "restoreSettingsDesc": "将以下特定设置重置为全局游戏设置",
    "restore": "重置",
    "errorMessage": {
      "error-1": "实例名称不能为空",
      "error-2": "实例名称不合法",
      "error-3": "实例名称太长"
    }
  },
  "InstanceShaderPacksPage": {
    "shaderPackList": {
      "title": "光影包"
    }
  },
  "InstanceSchematicsPage": {
    "schematicList": {
      "title": "原理图",
      "preview": "预览"
    }
  },
  "InstanceWidgets": {
    "basicInfo": {
      "title": "基本信息",
      "gameVersion": "游戏版本",
      "playTime": "游戏时长"
    },
    "screenshots": {
      "title": "截图"
    },
    "mods": {
      "title": "模组",
      "summary": "{{totalMods}} 个模组, {{enabledMods}} 个已启用",
      "manage": "前往管理"
    },
    "lastPlayed": {
      "title": "上次游玩",
      "continuePlaying": "继续游玩"
    },
    "more": {
      "title": "更多"
    }
  },
  "InstanceWorldsPage": {
    "worldList": {
      "title": "本地世界",
      "lastPlayedAt": "上次游玩于",
      "difficulty": {
        "peaceful": "和平",
        "easy": "简单",
        "normal": "普通",
        "hard": "困难",
        "hardcore": "极限生存"
      },
      "gamemode": {
        "survival": "生存模式",
        "creative": "创造模式",
        "adventure": "冒险模式",
        "spectator": "观察者模式"
      },
      "moreDesc": "，{{gamemode}}（难度：{{difficulty}}）",
      "viewLevelData": "存档基础数据"
    },
    "serverList": {
      "title": "服务器",
      "players": "玩家",
      "tag": {
        "online": "在线",
        "offline": "离线"
      }
    }
  },
  "JavaSettingsPage": {
    "javaList": {
      "title": "Java 管理",
      "download": "下载 Java",
      "add": "添加 Java",
      "remove": "移除此 Java"
    },
    "toast": {
      "addSuccess": {
        "title": "添加 Java 成功",
        "description": "添加自定义 Java 路径成功"
      },
      "addFailed": {
        "title": "添加 Java 失败",
        "invalid": "不是有效的 Java 可执行文件或与当前平台不兼容",
        "duplicated": "目标 Java 路径已添加"
      }
    },
    "confirmDelete": {
      "title": "移除 Java",
      "description": "确认要移除此版本 Java 吗？（SJMCL 将无法使用此 Java 启动游戏，但不会删除硬盘上的文件）"
    }
  },
  "LaunchPage": {
    "button": {
      "launch": "启动游戏"
    },
    "SwitchButton": {
      "tooltip": {
        "switchPlayer": "切换角色",
        "switchGame": "切换游戏实例"
      }
    },
    "Text": {
      "noSelectedPlayer": "尚未选择角色",
      "noSelectedGame": "尚未选择游戏实例"
    }
  },
  "LaunchProcessModal": {
    "header": {
      "title": "启动游戏 - {{name}}"
    },
    "step": {
      "selectSuitableJRE": "选择合适 Java 运行时",
      "validateGameFiles": "验证游戏与依赖文件完整性",
      "validateSelectedPlayer": "验证账户状态",
      "launchGame": "等待游戏启动"
    },
    "toast": {
      "noSelectedPlayer": "请先添加并选择游戏角色"
    }
  },
  "ManageSkinModal": {
    "skinManage": "管理皮肤",
    "default": "默认",
    "steve": "Steve",
    "alex": "Alex"
  },
  "ViewSkinModal": {
    "skinView": "查看皮肤"
  },
  "MemoryStatusProgress": {
    "title": "内存状态",
    "info": "{{used}} / {{total}} GB 已使用",
    "label": {
      "now": "正在使用",
      "maxAllocation": "为 Minecraft 分配的最大值"
    }
  },
  "MenuSelector": {
    "selectedCount": "已选 {{count}} 项"
  },
  "ModLoaderCards": {
    "installed": "已安装",
    "unInstalled": "未安装",
    "notCompatibleWith": "与 {{modLoader}} 不兼容",
    "versionNotSelected": "未选择版本"
  },
  "ModLoaderSelector": {
    "stable": "正式版",
    "beta": "测试版",
    "releaseDate": "发布于 {{date}}"
  },
  "NotFoundPage": {
    "text": "页面不存在，即将在 {{seconds}} 秒后跳转"
  },
  "OptionItemGroup": {
    "button": {
      "showAll": "显示全部（+{{left}}）"
    }
  },
  "PlayerMenu": {
    "label": {
      "manageSkin": "管理皮肤",
      "viewSkin": "查看皮肤",
      "delete": "删除此角色",
      "copyUUID": "复制 UUID"
    }
  },
  "PingTestPage": {
    "PingServerList": {
      "title": "服务连通性测试",
      "offline": "离线",
      "bmclapi": "BMCLAPI",
      "curseforge": "CurseForge",
      "modrinth": "Modrinth",
      "mojang": "Mojang",
      "forge": "Forge",
      "fabric": "Fabric",
      "neoforge": "NeoForge",
      "authlibInjector": "Authlib Injector",
      "github": "GitHub",
      "sjmclapi": "SJMC Launcher API"
    }
  },
  "ReLoginPlayerModal": {
    "modal": {
      "title": "重新登录"
    },
    "label": {
      "user": "用户名",
      "password": "密码"
    },
    "placeholder": {
      "password": "请输入密码"
    },
    "button": {
      "login": "登录"
    }
  },
  "ResourceDownloader": {
    "label": {
      "source": "下载源",
      "gameVer": "游戏版本",
      "tag": "类型",
      "sortBy": "排序",
      "name": "名称"
    },
    "button": {
      "search": "搜索"
    },
    "modTagList": {
      "CurseForge": {
        "All": "全部",
        "Addons": "附属模组",
        "Adventure and RPG": "冒险 RPG",
        "API and Library": "支持库",
        "Applied Energistics 2": "应用能源2",
        "Armor, Tools, and Weapons": "装备 武器",
        "Automation": "自动化",
        "Biomes": "生物群系",
        "Blood Magic": "血魔法",
        "Buildcraft": "建筑",
        "Bug Fixes": "错误修复",
        "Cosmetic": "装饰",
        "CraftTweaker": "CraftTweaker",
        "Create": "机械动力",
        "Dimensions": "维度",
        "Education": "教育",
        "Energy": "能源",
        "Energy, Fluid, and Item Transport": "能源 流体 物品运输",
        "Farming": "农业",
        "Food": "食物",
        "Forestry": "林业",
        "Galacticraft": "星系",
        "Genetics": "遗传学",
        "Industrial Craft": "工业时代2",
        "Integrated Dynamics": "集成动力",
        "KubeJS": "KubeJS",
        "Magic": "魔法",
        "Map and Information": "地图 信息",
        "MCreator": "MCreator",
        "Miscellaneous": "杂项",
        "Mobs": "生物",
        "Ores and Resources": "矿石 资源",
        "Performance": "性能",
        "Player Transport": "玩家运输",
        "Processing": "加工处理",
        "Redstone": "红石",
        "Server Utility": "服务器",
        "Skyblock": "空岛",
        "Storage": "存储系统",
        "Structures": "结构",
        "Technology": "科技",
        "Thaumcraft": "神秘时代",
        "Thermal Expansion": "热力膨胀",
        "Tinker's Construct": "匠魂",
        "Twilight Forest": "暮色森林",
        "Twitch Integration": "Twitch集成",
        "Utility & QoL": "实用功能与优化",
        "World Gen": "世界生成",
        "Auxiliary": "辅助模组",
        "World": "世界"
      },
      "Modrinth": {
        "All": "全部",
        "adventure": "冒险",
        "cursed": "诅咒",
        "decoration": "装饰",
        "economy": "经济",
        "equipment": "装备",
        "food": "食物",
        "game-mechanics": "游戏机制",
        "library": "支持库",
        "magic": "魔法",
        "management": "管理",
        "minigame": "小游戏",
        "mobs": "生物",
        "optimization": "优化",
        "social": "社交",
        "storage": "存储",
        "technology": "科技",
        "transportation": "交通运输",
        "utility": "实用",
        "worldgen": "世界生成"
      }
    },
    "worldTagList": {
      "CurseForge": {
        "All": "全部",
        "Types": "类型",
        "Adventure": "冒险模式",
        "Creation": "创造模式",
        "Game Map": "游戏挑战",
        "Modded World": "模组",
        "Parkour": "跑酷",
        "Puzzle": "解谜地图",
        "Survival": "生存模式"
      }
    },
    "resourcepackTagList": {
      "CurseForge": {
        "All": "全部",
        "Resolution": "分辨率",
        "16x": "16x",
        "32x": "32x",
        "64x": "64x",
        "128x": "128x",
        "256x": "256x",
        "512x and Higher": "512x 及以上",
        "Styles": "风格",
        "Animated": "动画",
        "Special": "特殊",
        "Data Packs": "数据包",
        "Font Packs": "字体包",
        "Medieval": "中世纪",
        "Miscellaneous": "杂项",
        "Mod Support": "模组支持",
        "Modern": "现代",
        "Photo Realistic": "影视级",
        "Steampunk": "蒸汽朋克",
        "Traditional": "传统"
      },
      "Modrinth": {
        "All": "全部",
        "Resolution": "分辨率",
        "8x-": "8x 或更低",
        "16x": "16x",
        "32x": "32x",
        "64x": "64x",
        "128x": "128x",
        "256x": "256x",
        "512x+": "512x 或更高",
        "Styles": "风格",
        "audio": "音频",
        "blocks": "方块",
        "core-shaders": "核心着色器",
        "entities": "实体",
        "environment": "环境",
        "equipment": "装备",
        "fonts": "字体",
        "gui": "用户界面",
        "items": "物品",
        "locale": "本地化",
        "models": "模型",
        "combat": "战斗",
        "cursed": "诅咒",
        "decoration": "装饰",
        "modded": "模组",
        "realistic": "写实",
        "simplistic": "简约",
        "themed": "主题",
        "tweaks": "优化",
        "utility": "实用",
        "vanilla-like": "原版风格"
      }
    },
    "shaderTagList": {
      "CurseForge": {
        "All": "全部",
        "Styles": "风格",
        "Fantasy": "奇幻",
        "Realistic": "写实",
        "Vanilla": "原版"
      },
      "Modrinth": {
        "All": "全部",
        "Styles": "风格",
        "cartoon": "卡通",
        "cursed": "诅咒",
        "fantasy": "奇幻",
        "realistic": "写实",
        "semi-realistic": "半写实",
        "vanilla-like": "原版风格",
        "atmosphere": "大气",
        "bloom": "泛光",
        "colored-lighting": "彩色光照",
        "foliage": "植被",
        "path-tracing": "路径追踪",
        "pbr": "PBR",
        "reflections": "反射",
        "shadows": "阴影",
        "potato": "极低",
        "performance": "性能",
        "low": "低",
        "medium": "中",
        "high": "高",
        "screenshot": "影视级"
      }
    },
    "modpackTagList": {
      "CurseForge": {
        "All": "全部",
        "Styles": "风格",
        "Adventure and RPG": "冒险 RPG",
        "Combat / PvP": "战斗 PvP",
        "Exploration": "探索",
        "Extra Large": "大型整合",
        "FTB Official Pack": "FTB",
        "Hardcore": "极限生存",
        "Horror": "恐怖",
        "Magic": "魔法",
        "Map Based": "基于地图",
        "Mini Game": "小游戏",
        "Multiplayer": "多人",
        "Quests": "任务",
        "Sci-Fi": "科幻",
        "Skyblock": "空岛",
        "Small / Light": "轻量整合",
        "Tech": "科技",
        "Vanilla+": "原版改良"
      },
      "Modrinth": {
        "All": "全部",
        "styles": "风格",
        "adventure": "冒险",
        "challenging": "挑战",
        "combat": "战斗",
        "kitchen-sink": "大杂烩",
        "lightweight": "轻量整合",
        "magic": "魔法",
        "multiplayer": "多人",
        "optimization": "优化",
        "quests": "任务",
        "technology": "科技"
      }
    },
    "datapackTagList": {
      "CurseForge": {
        "All": "全部",
        "Styles": "风格",
        "Magic": "魔法",
        "Miscellaneous": "杂项",
        "Fantasy": "奇幻",
        "Mod Support": "模组支持",
        "Tech": "科技",
        "Library": "支持库",
        "Utility": "实用",
        "Adventure": "冒险"
      },
      "Modrinth": {
        "All": "全部",
        "styles": "风格",
        "adventure": "冒险",
        "cursed": "诅咒",
        "decoration": "装饰",
        "economy": "经济",
        "equipment": "装备",
        "food": "食物",
        "game-mechanics": "游戏机制",
        "library": "支持库",
        "magic": "魔法",
        "management": "管理",
        "minigame": "小游戏",
        "mobs": "生物",
        "optimization": "优化",
        "social": "社交",
        "storage": "存储",
        "technology": "科技",
        "transportation": "交通运输",
        "utility": "实用",
        "worldgen": "世界生成"
      }
    },
    "sortByList": {
      "CurseForge": {
        "Popularity": "热度",
        "Latest update": "最近更新",
        "Creation date": "创建日期",
        "Total downloads": "下载量",
        "A-Z": "名称"
      },
      "Modrinth": {
        "relevance": "相关度",
        "downloads": "下载量",
        "follows": "关注量",
        "newest": "发布日期",
        "updated": "更新日期"
      }
    },
    "versionList": {
      "All": "全部"
    }
  },
  "RestoreConfigConfirmDialog": {
    "title": "还原启动器设置",
    "body": "此操作将会还原启动器的所有设置为默认值，您确定要继续吗？"
  },
  "ScreenshotPreviewModal": {
    "menu": {
      "setAsBg": "设置为启动器背景"
    }
  },
  "SelectPlayerModal": {
    "header": {
      "title": "请选择想要添加的角色"
    }
  },
  "Services": {
    "config": {
      "retrieveLauncherConfig": {
        "error": {
          "title": "获取启动器设置失败"
        }
      },
      "updateLauncherConfig": {
        "error": {
          "title": "更新启动器设置失败"
        }
      },
      "restoreLauncherConfig": {
        "success": "设置已成功还原",
        "error": {
          "title": "还原设置失败，请重试"
        }
      },
      "exportLauncherConfig": {
        "success": "启动器设置导出成功",
        "error": {
          "title": "启动器设置导出失败",
          "description": {
            "FETCH_ERROR": "与服务器通信失败"
          }
        }
      },
      "importLauncherConfig": {
        "success": "启动器设置导入成功",
        "error": {
          "title": "启动器设置导入失败",
          "description": {
            "FETCH_ERROR": "与服务器通信失败",
            "INVALID_CODE": "无效的代码",
            "CODE_EXPIRED": "代码已过期",
            "VERSION_MISMATCH": "启动器版本不匹配"
          }
        }
      },
      "retrieveCustomBackgroundList": {
        "success": "自定义背景列表获取成功",
        "error": {
          "title": "自定义背景列表获取失败"
        }
      },
      "addCustomBackground": {
        "success": "自定义背景添加成功",
        "error": {
          "title": "自定义背景添加失败"
        }
      },
      "deleteCustomBackground": {
        "success": "自定义背景删除成功",
        "error": {
          "title": "自定义背景删除失败"
        }
      },
      "retrieveJavaList": {
        "error": {
          "title": "Java 列表获取失败"
        }
      },
      "validateJava": {
        "error": {
          "title": "Java 验证失败",
          "description": {
            "JAVA_EXEC_INVALID": "Java 可执行文件无效"
          }
        }
      },
      "checkGameDirectory": {
        "error": {
          "title": "游戏目录无效",
          "description": {
            "GAME_DIR_ALREADY_ADDED": "游戏目录已添加",
            "GAME_DIR_NOT_EXIST": "游戏目录不存在"
          }
        }
      },
      "checkServiceAvailability": {
        "error": {
          "title": "服务器不可用",
          "description": {
            "FETCH_ERROR": "服务器侧或未知错误"
          }
        }
      },
      "clearDownloadCache": {
        "success": "下载缓存已清除",
        "error": {
          "title": "清除下载缓存失败",
          "description": {
            "HAS_ACTIVE_DOWNLOAD_TASKS": "当前有下载任务正在进行中，请稍后再试",
            "FILE_DELETION_FAILED": "无法删除缓存文件，可能是文件正在被使用"
          }
        }
      }
    },
    "account": {
      "retrievePlayerList": {
        "error": {
          "title": "获取角色列表失败"
        }
      },
      "addPlayerOffline": {
        "success": "离线角色添加成功",
        "error": {
          "title": "离线角色添加失败",
          "description": {
            "DUPLICATE": "角色已存在",
            "INVALID": "UUID 无效"
          }
        }
      },
      "fetchOAuthCode": {
        "error": {
          "title": "获取认证代码失败",
          "description": {
            "NETWORK_ERROR": "无法连接至认证服务器",
            "PARSE_ERROR": "服务器返回数据格式错误",
            "INVALID": "服务器类型错误",
            "NOT_FOUND": "认证服务器不存在"
          }
        }
      },
      "addPlayerOAuth": {
        "success": "角色添加成功",
        "error": {
          "title": "角色添加失败",
          "description": {
            "DUPLICATE": "角色已存在",
            "NETWORK_ERROR": "无法连接至认证服务器",
            "PARSE_ERROR": "服务器返回数据格式错误",
            "NOT_FOUND": "认证服务器不存在",
            "CANCELLED": "已取消",
            "INVALID": "无效的认证服务器地址"
          }
        }
      },
      "reloginPlayerOAuth": {
        "success": "角色重新登录成功",
        "error": {
          "title": "角色重新登录失败",
          "description": {
            "NOT_FOUND": "角色不存在",
            "EXPIRED": "令牌已过期，请重新登录",
            "PARSE_ERROR": "服务器返回数据格式错误",
            "NETWORK_ERROR": "无法连接至认证服务器",
            "INVALID": "不支持离线角色刷新",
            "CANCELLED": "已取消"
          }
        }
      },
      "addPlayer3rdPartyPassword": {
        "success": "角色添加成功",
        "error": {
          "title": "角色添加失败",
          "description": {
            "DUPLICATE": "角色已存在",
            "NETWORK_ERROR": "无法连接至认证服务器",
            "PARSE_ERROR": "服务器返回数据格式错误",
            "INVALID": "账号或密码错误",
            "NOT_FOUND": "认证服务器不存在"
          }
        }
      },
      "reloginPlayer3rdPartyPassword": {
        "success": "角色重新登录成功",
        "error": {
          "title": "角色重新登录失败",
          "description": {
            "NOT_FOUND": "角色不存在",
            "EXPIRED": "令牌已过期，请重新登录",
            "PARSE_ERROR": "服务器返回数据格式错误",
            "NETWORK_ERROR": "连接认证服务器失败",
            "INVALID": "账号或密码错误"
          }
        }
      },
      "addPlayerFromSelection": {
        "success": "角色添加成功",
        "error": {
          "title": "角色添加失败",
          "description": {
            "DUPLICATE": "角色已存在",
            "NETWORK_ERROR": "无法连接至认证服务器",
            "PARSE_ERROR": "服务器返回数据格式错误",
            "EXPIRED": "令牌已过期，请重新登录"
          }
        }
      },
      "updatePlayerSkinOfflinePreset": {
        "success": "角色皮肤更新成功",
        "error": {
          "title": "角色皮肤更新失败",
          "description": {
            "NOT_FOUND": "角色不存在",
            "INVALID": "角色类型错误",
            "TEXTURE_ERROR": "角色皮肤获取失败"
          }
        }
      },
      "deletePlayer": {
        "success": "角色删除成功",
        "error": {
          "title": "角色删除失败",
          "description": {
            "NOT_FOUND": "角色不存在"
          }
        }
      },
      "refreshPlayer": {
        "success": "角色信息更新成功",
        "error": {
          "title": "角色信息更新失败",
          "description": {
            "NOT_FOUND": "角色不存在",
            "EXPIRED": "令牌已过期，请重新登录",
            "PARSE_ERROR": "服务器返回数据格式错误",
            "NETWORK_ERROR": "无法连接至认证服务器",
            "INVALID": "不支持离线角色刷新"
          }
        }
      },
      "retrieveAuthServerList": {
        "error": {
          "title": "获取认证服务器列表失败"
        }
      },
      "fetchAuthServer": {
        "error": {
          "title": "获取认证服务器信息失败",
          "description": {
            "DUPLICATE": "认证服务器已存在",
            "INVALID": "无效的认证服务器地址",
            "NOT_FOUND": "认证服务器不存在"
          }
        }
      },
      "addAuthServer": {
        "success": "认证服务器添加成功",
        "error": {
          "title": "认证服务器添加失败",
          "description": {
            "DUPLICATE": "认证服务器已存在",
            "INVALID": "无效的认证服务器地址",
            "NOT_FOUND": "认证服务器不存在"
          }
        }
      },
      "deleteAuthServer": {
        "success": "认证服务器删除成功",
        "error": {
          "title": "认证服务器删除失败",
          "description": {
            "NOT_FOUND": "认证服务器不存在"
          }
        }
      }
    },
    "launch": {
      "selectSuitableJRE": {
        "error": {
          "title": "选择合适 Java 运行时失败",
          "description": {
            "INSTANCE_NOT_FOUND_BY_ID": "实例 ID 不存在",
            "NO_SUITABLE_JAVA": "没有合适的 Java 运行时可供选择"
          }
        }
      },
      "validateGameFiles": {
        "error": {
          "title": "验证游戏文件失败",
          "description": {
            "MOD_LOADER_LIB_NOT_DOWNLOADED": "模组加载器库文件未下载",
            "INSTANCE_NOT_FOUND_BY_ID": "实例 ID 不存在",
            "GAME_FILES_INCOMPLETE": "游戏文件不完整或缺失",
            "LAUNCHING_STATE_NOT_FOUND": "启动状态丢失"
          }
        }
      },
      "validateSelectedPlayer": {
        "error": {
          "title": "验证角色失败",
          "description": {
            "NOT_FOUND": "角色不存在",
            "EXPIRED": "访问令牌已过期，请重新登录",
            "NETWORK_ERROR": "无法连接到服务器",
            "PARSE_ERROR": "服务器返回的数据格式错误",
            "NO_DOWNLOAD_API": "下载 Authlib-Injector 失败，请检查网络连接",
            "SAVE_ERROR": "保存 Authlib-Injector 失败",
            "LAUNCHING_STATE_NOT_FOUND": "启动状态丢失"
          }
        }
      },
      "launchGame": {
        "error": {
          "title": "启动游戏失败",
          "description": {
            "LAUNCHING_STATE_NOT_FOUND": "启动状态丢失"
          }
        }
      }
    },
    "resource": {
      "fetchGameVersionList": {
        "error": {
          "title": "获取游戏版本列表失败",
          "description": {
            "PARSE_ERROR": "服务器返回数据格式错误",
            "NETWORK_ERROR": "无法连接到服务器"
          }
        }
      },
      "fetchModLoaderVersionList": {
        "error": {
          "title": "获取模组加载器列表失败",
          "description": {
            "PARSE_ERROR": "服务器返回数据格式错误",
            "NETWORK_ERROR": "无法连接到服务器",
            "NO_DOWNLOAD_API": "无可用的下载策略，请检查网络连接"
          }
        }
      },
      "fetchResourceListByName": {
        "error": {
          "title": "获取资源列表失败",
          "description": {
            "PARSE_ERROR": "服务器返回数据格式错误",
            "NETWORK_ERROR": "无法连接到服务器",
            "NO_DOWNLOAD_API": "无可用的下载策略，请检查网络连接"
          }
        }
      },
      "fetchResourceVersionPacks": {
        "error": {
          "title": "获取资源版本列表失败",
          "description": {
            "PARSE_ERROR": "服务器返回数据格式错误",
            "NETWORK_ERROR": "无法连接到服务器",
            "NO_DOWNLOAD_API": "无可用的下载策略，请检查网络连接"
          }
        }
      },
      "downloadGameServer": {
        "success": "下载任务创建成功",
        "error": {
          "title": "下载游戏服务器失败",
          "description": {
            "PARSE_ERROR": "服务器返回数据格式错误",
            "NETWORK_ERROR": "无法连接到服务器"
          }
        }
      },
      "fetchRemoteResourceByLocal": {
        "error": {
          "title": "获取远程资源失败",
          "description": {
            "PARSE_ERROR": "服务器返回数据格式错误",
            "NETWORK_ERROR": "无法连接到服务器",
            "NO_DOWNLOAD_API": "无可用的下载策略，请检查网络连接"
          }
        }
      },
      "updateMod": {
        "error": {
          "title": "更新模组失败",
          "description": {
            "PARSE_ERROR": "服务器返回数据格式错误",
            "NETWORK_ERROR": "无法连接到服务器",
            "FILE_OPERATION_ERROR": "无法重命名旧模组文件"
          }
        }
      }
    },
    "instance": {
      "retrieveInstanceList": {
        "error": {
          "title": "获取实例列表失败",
          "description": {
            "INVALID_NAME_ERROR": "实例名称无效",
            "INVALID_SOURCE_PATH": "实例目录无效",
            "CONFLICT_NAME_ERROR": "当前游戏目录存在重名实例",
            "FILE_MOVE_FAILED": "实例目录移动失败"
          }
        }
      },
      "createInstance": {
        "success": "实例下载任务创建成功",
        "error": {
          "title": "实例下载任务创建失败",
          "description": {
            "CONFLICT_NAME_ERROR": "当前游戏目录存在重名实例",
            "FOLDER_CREATION_FAILED": "目标文件夹创建失败",
            "FILE_CREATION_FAILED": "目标文件创建失败",
            "NETWORK_ERROR": "网络错误",
            "CLIENT_JSON_PARSE_ERROR": "实例版本信息解析错误",
            "ASSET_INDEX_PARSE_ERROR": "资源索引文件解析错误"
          }
        }
      },
      "updateInstanceConfig": {
        "error": {
          "title": "实例设置更新失败",
          "description": {
            "INSTANCE_NOT_FOUND_BY_ID": "实例 ID 不存在",
            "NOT_FOUND": "实例不存在"
          }
        }
      },
      "retrieveInstanceGameConfig": {
        "error": {
          "title": "实例游戏设置获取失败",
          "description": {
            "INSTANCE_NOT_FOUND_BY_ID": "实例 ID 不存在"
          }
        }
      },
      "resetInstanceGameConfig": {
        "success": "实例游戏设置已重置",
        "error": {
          "title": "实例游戏设置重置失败",
          "description": {
            "INSTANCE_NOT_FOUND_BY_ID": "未找到指定 ID 的实例",
            "SAVE_ERROR": "保存实例设置文件失败"
          }
        }
      },
      "retrieveInstanceSubdirPath": {
        "error": {
          "title": "获取实例子目录失败",
          "description": {
            "INSTANCE_NOT_FOUND_BY_ID": "实例 ID 不存在或类型错误"
          }
        }
      },
      "deleteInstance": {
        "success": "实例删除成功",
        "error": {
          "title": "实例删除失败",
          "description": {
            "INSTANCE_NOT_FOUND_BY_ID": "实例 ID 不存在"
          }
        }
      },
      "renameInstance": {
        "error": {
          "title": "实例重命名失败",
          "description": {
            "INSTANCE_NOT_FOUND_BY_ID": "实例 ID 不存在",
            "CONFLICT_NAME_ERROR": "当前游戏目录存在重名实例",
            "INVALID_NAME_ERROR": "实例名称无效",
            "INVALID_SOURCE_PATH": "实例目录无效",
            "FILE_MOVE_FAILED": "实例目录移动失败"
          }
        }
      },
      "copyResourceToInstances": {
        "success": "资源复制成功",
        "error": {
          "title": "复制资源失败",
          "description": {
            "INSTANCE_NOT_FOUND_BY_ID": "实例 ID 不存在或类型错误",
            "INVALID_SOURCE_PATH": "无效的源路径",
            "ZIP_FILE_PROCESS_FAILED": "压缩文件读取或解压失败",
            "FILE_COPY_FAILED": "复制文件命令执行失败",
            "FOLDER_CREATION_FAILED": "目标文件夹创建失败"
          }
        }
      },
      "moveResourceToInstance": {
        "success": "资源移动成功",
        "error": {
          "title": "移动资源失败",
          "description": {
            "INSTANCE_NOT_FOUND_BY_ID": "实例 ID 不存在或类型错误",
            "INVALID_SOURCE_PATH": "无效的源路径",
            "FILE_MOVE_FAILED": "移动文件命令执行失败",
            "FOLDER_CREATION_FAILED": "目标文件夹创建失败"
          }
        }
      },
      "retrieveWorldList": {
        "error": {
          "title": "获取世界列表失败"
        }
      },
      "retrieveGameServerList": {
        "error": {
          "title": "获取服务器列表失败",
          "description": {
            "SERVER_NBT_READ_ERROR": "servers.dat 可能已损坏"
          }
        }
      },
      "retrieveLocalModList": {
        "error": {
          "title": "获取模组列表失败",
          "description": {
            "INSTANCE_NOT_FOUND_BY_ID": "实例 ID 不存在"
          }
        }
      },
      "retrieveResourcePackList": {
        "error": {
          "title": "获取资源包列表失败"
        }
      },
      "retrieveServerResourcePackList": {
        "error": {
          "title": "获取服务器资源包列表失败"
        }
      },
      "retrieveSchematicList": {
        "error": {
          "title": "获取原理图列表失败"
        }
      },
      "retrieveShaderPackList": {
        "error": {
          "title": "获取着色器包列表失败"
        }
      },
      "retrieveScreenshotList": {
        "error": {
          "title": "获取截图列表失败"
        }
      },
      "toggleModByExtension": {
        "error": {
          "title": "模组状态切换失败",
          "description": {
            "FILE_NOT_FOUND_ERROR": "模组文件不存在，可能已更名、移动或删除"
          }
        }
      },
      "retrieveWorldDetails": {
        "error": {
          "title": "获取世界详细信息失败",
          "description": {
            "WORLD_NOT_EXSIT_ERROR": "世界不存在",
            "LEVEL_NOT_EXSIT_ERROR": "存档数据文件不存在",
            "LEVEL_PARSE_ERROR": "存档数据文件解析错误"
          }
        }
      },
      "createLaunchDesktopShortcut": {
        "success": "启动快捷方式已添加到桌面",
        "error": {
          "title": "启动快捷方式创建失败",
          "description": {
            "SHORTCUT_CREATION_FAILED": "命令执行失败",
            "INSTANCE_NOT_FOUND_BY_ID": "实例 ID 不存在"
          }
        }
      },
      "markModLoaderLibraryDownloaded": {
        "success": "模组加载器运行库已下载",
        "error": {
          "title": "模组加载器运行库下载失败",
          "description": {
            "INSTANCE_NOT_FOUND_BY_ID": "实例 ID 不存在"
          }
        }
      }
    },
    "task": {
      "scheduleProgressiveTaskGroup": {
        "success": "任务创建成功"
      }
    }
  },
  "SettingsLayout": {
    "settingsDomainList": {
      "global-game": "全局游戏设置",
      "java": "Java",
      "general": "通用",
      "appearance": "外观",
      "download": "下载资源",
      "sync-restore": "同步与还原",
      "help": "文档与帮助",
      "about": "关于",
      "dev-test": "开发 - 测试页"
    }
  },
  "SkinPreview": {
    "cape": "披风",
    "animation": {
      "idle": "空闲",
      "walk": "步行 ",
      "run": "跑步",
      "wave": "挥手"
    },
    "button": {
      "enableRotation": "启用旋转",
      "disableRotation": "禁用旋转",
      "play": "播放",
      "pause": "暂停"
    }
  },
  "SpotlightSearchModal": {
    "input": {
      "placeholder": "聚合搜索"
    },
    "tip": "集中一处搜索本地内容与线上游戏资源",
    "empty": "无搜索结果",
    "result": {
      "page": "页面",
      "recentViewed": "最近访问过",
      "instance": "实例",
      "player": "角色"
    }
  },
  "StarUsModal": {
    "header": {
      "title": "在 GitHub 为我们点亮星标"
    },
    "body": "如果您喜爱 SJMCL，并希望支持我们，可以在 GitHub 为我们点一颗星吗？这个小小的动作对我们来说意义重大，能激励我们为您持续提供特性体验。",
    "button": {
      "later": "稍后",
      "starUs": "点亮星标"
    }
  },
  "SyncAndRestoreSettingsPage": {
    "launcherConfig": {
      "title": "启动器设置",
      "settings": {
        "internetSync": {
          "title": "联网同步",
          "import": "导入",
          "export": "导出"
        },
        "restoreAll": {
          "title": "还原所有设置",
          "description": "将所有启动器设置还原为默认值",
          "restore": "还原"
        }
      }
    }
  },
  "SyncConfigExportModal": {
    "header": {
      "title": "同步设置 - 导出"
    },
    "label": {
      "token": "令牌"
    },
    "helper": "将上述令牌输入至待同步的设备以完成同步",
    "countdown": "{{seconds}} 秒后刷新"
  },
  "SyncConfigImportModal": {
    "header": {
      "title": "同步设置 - 导入"
    },
    "label": {
      "token": "令牌"
    },
    "helper": "请输入需同步设备生成的令牌"
  },
  "Utils": {
    "datetime": {
      "formatRelativeTime": {
        "now": "现在",
        "minutes-ago": "{{count}} 分钟前",
        "last-hour": "1 小时前",
        "hours-ago": "{{count}} 小时前",
        "yesterday": "昨天",
        "others": "{{time}}"
      }
    },
    "env": {
      "checkFrontendCompatibility": {
        "warning": {
          "title": "系统 WebView 版本低，部分界面元素可能无法正常显示"
        }
      }
    },
    "wiki": {
      "baseUrl": "https://zh.minecraft.wiki/w/"
    }
  },
  "WelcomeAndTermsModal": {
    "header": {
      "title": "欢迎！"
    },
    "body": {
      "part1": "欢迎使用 SJMCL！在开始使用之前，请务必阅读并同意我们的",
      "terms": "用户协议",
      "periods": "。"
    },
    "warning": {
      "unstableVersion": "您正在使用{{versionLabel}}的 SJMCL，部分功能可能不稳定或未开发完成，欢迎报告使用问题与功能建议。"
    },
    "button": {
      "exit": "退出",
      "agree": "同意并继续"
    }
  },
  "WorldLevelDataModal": {
    "header": {
      "title": "世界基础数据 - {{worldName}}"
    }
  }
}<|MERGE_RESOLUTION|>--- conflicted
+++ resolved
@@ -531,17 +531,13 @@
       "game-server": "游戏服务端 {{param}}",
       "game-resource": "资源包",
       "patch-files": "修补游戏文件 {{param}}",
-<<<<<<< HEAD
       "mod-update": "更新模组",
-      "retry": "重试任务"
-=======
       "retry": "重试任务",
       "fabric-loader": "Fabric 加载器 {{param}}",
       "neoforge-installer": "NeoForge 安装器 {{param}}",
       "neoforge-libraries": "NeoForge 运行库",
       "forge-installer": "Forge 安装器 {{param}}",
       "forge-libraries": "Forge 运行库"
->>>>>>> e9f6eb83
     }
   },
   "Editable": {
