--- conflicted
+++ resolved
@@ -70,56 +70,39 @@
   ): Promise<InvokeResponse<LauncherConfig>> {
     return await invoke("import_launcher_config", { code });
   }
-<<<<<<< HEAD
-};
 
-/**
- * Retrieves the list of custom background files.
- * @returns {Promise<string[]>} A list of background file names.
- * @throws {Error} If the backend call fails.
- */
-export const retriveCustomBackgroundList = async (): Promise<string[]> => {
-  try {
-    return await invoke<string[]>("retrive_custom_background_list");
-  } catch (error) {
-    console.error("Error in retrive_custom_background_list:", error);
-    throw error;
+  /**
+   * RETRIVE the list of custom background files.
+   * @returns {Promise<InvokeResponse<string[]>>} A list of background file names.
+   */
+  @responseHandler("config", errorToLocaleKey)
+  static async retriveCustomBackgroundList(): Promise<
+    InvokeResponse<string[]>
+  > {
+    return await invoke("retrive_custom_background_list");
   }
-};
 
-/**
- * Adds a custom background image.
- * @param {string} sourceSrc The file path of the background image.
- * @returns {Promise<string>} The saved background file name.
- * @throws {Error} If the backend call fails.
- */
-export const addCustomBackground = async (
-  sourceSrc: string
-): Promise<string> => {
-  try {
-    return await invoke<string>("add_custom_background", { sourceSrc });
-  } catch (error) {
-    console.error("Error in add_custom_background:", error);
-    throw error;
+  /**
+   * ADD a custom background image.
+   * @param {string} sourceSrc The file path of the background image.
+   * @returns {Promise<InvokeResponse<string>>} The saved background file name.
+   */
+  @responseHandler("config", errorToLocaleKey)
+  static async addCustomBackground(
+    sourceSrc: string
+  ): Promise<InvokeResponse<string>> {
+    return await invoke("add_custom_background", { sourceSrc });
   }
-};
 
-/**
- * Deletes a custom background image.
- * @param {string} fileName The name of the background image to delete.
- * @returns {Promise<void>} True if deleted successfully, false if the file was not found.
- * @throws {Error} If the backend call fails.
- */
-export const deleteCustomBackground = async (
-  fileName: string
-): Promise<void> => {
-  try {
+  /**
+   * DELETE a custom background image.
+   * @param {string} fileName The name of the background image to delete.
+   * @returns {Promise<InvokeResponse<void>>}
+   */
+  @responseHandler("config", errorToLocaleKey)
+  static async deleteCustomBackground(
+    fileName: string
+  ): Promise<InvokeResponse<void>> {
     return await invoke("delete_custom_background", { fileName });
-  } catch (error) {
-    console.error("Error in delete_custom_background:", error);
-    throw error;
   }
-};
-=======
-}
->>>>>>> 915a2aa5
+}